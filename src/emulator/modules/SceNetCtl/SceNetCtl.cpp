// Vita3K emulator project
// Copyright (C) 2018 Vita3K team
//
// This program is free software; you can redistribute it and/or modify
// it under the terms of the GNU General Public License as published by
// the Free Software Foundation; either version 2 of the License, or
// (at your option) any later version.
//
// This program is distributed in the hope that it will be useful,
// but WITHOUT ANY WARRANTY; without even the implied warranty of
// MERCHANTABILITY or FITNESS FOR A PARTICULAR PURPOSE.  See the
// GNU General Public License for more details.
//
// You should have received a copy of the GNU General Public License along
// with this program; if not, write to the Free Software Foundation, Inc.,
// 51 Franklin Street, Fifth Floor, Boston, MA 02110-1301 USA.

#include "SceNetCtl.h"

#ifdef WIN32
#undef s_addr
#define s_addr s_addr
#endif
#include <kernel/thread_functions.h>
#include <psp2/net/netctl.h>

EXPORT(int, sceNetCtlAdhocDisconnect) {
    return unimplemented(export_name);
}

EXPORT(int, sceNetCtlAdhocGetInAddr) {
    return unimplemented(export_name);
}

EXPORT(int, sceNetCtlAdhocGetPeerList) {
    return unimplemented(export_name);
}

EXPORT(int, sceNetCtlAdhocGetResult) {
    return unimplemented(export_name);
}

EXPORT(int, sceNetCtlAdhocGetState) {
    return unimplemented(export_name);
}

EXPORT(int, sceNetCtlAdhocRegisterCallback) {
    return unimplemented(export_name);
}

EXPORT(int, sceNetCtlAdhocUnregisterCallback) {
    return unimplemented(export_name);
}

EXPORT(int, sceNetCtlCheckCallback) {
<<<<<<< HEAD
    return unimplemented(export_name);
=======
    if (host.net.state == 0)
        return 0;

    host.net.state = 0;

    const ThreadStatePtr thread = lock_and_find(thread_id, host.kernel.threads, host.kernel.mutex);
    for (auto &callback : host.net.cbs) {
        Ptr<void> argp = Ptr<void>(callback.second.data);
        run_on_current(*thread, Ptr<void>(callback.second.pc), host.net.state, argp);
    }
    unimplemented("sceNetCtlGetIfStat - Stub");
    return 0;
>>>>>>> 8ddc81ea
}

EXPORT(int, sceNetCtlGetIfStat) {
    return unimplemented(export_name);
}

EXPORT(int, sceNetCtlGetNatInfo) {
    return unimplemented(export_name);
}

EXPORT(int, sceNetCtlGetPhoneMaxDownloadableSize) {
    return unimplemented(export_name);
}

EXPORT(int, sceNetCtlInetGetInfo, int code, SceNetCtlInfo *info) {
    switch (code) {
    case SCE_NETCTL_INFO_GET_IP_ADDRESS:
        char devname[80];
        gethostname(devname, 80);
        struct hostent *resolved = gethostbyname(devname);
        for (int i = 0; resolved->h_addr_list[i] != nullptr; ++i) {
            struct in_addr addrIn;
            memcpy(&addrIn, resolved->h_addr_list[i], sizeof(uint32_t));
            char *addr = inet_ntoa(addrIn);
            if (strcmp(addr, "127.0.0.1") != 0) {
                strcpy(info->ip_address, addr);
                break;
            }
        }
        break;
    }
    return 0;
}

EXPORT(int, sceNetCtlInetGetResult) {
    return unimplemented(export_name);
}

<<<<<<< HEAD
EXPORT(int, sceNetCtlInetGetState) {
    return unimplemented(export_name);
}

EXPORT(int, sceNetCtlInetRegisterCallback) {
    return unimplemented(export_name);
=======
EXPORT(int, sceNetCtlInetGetState, uint32_t *state) {
    *state = SCE_NETCTL_STATE_DISCONNECTED;
    unimplemented("sceNetCtlInetGetState => SCE_NETCTL_STATE_DISCONNECTED");
    return 0;
}

EXPORT(int, sceNetCtlInetRegisterCallback, Ptr<void> callback, Ptr<void> data, uint32_t *cid) {
    const std::lock_guard<std::mutex> lock(host.kernel.mutex);
    *cid = host.kernel.next_uid++;
    emu::SceNetCtlCallback sceNetCtlCallback;
    sceNetCtlCallback.pc = callback.address();
    sceNetCtlCallback.data = data.address();
    host.net.cbs.emplace(*cid, sceNetCtlCallback);
    return 0;
>>>>>>> 8ddc81ea
}

EXPORT(int, sceNetCtlInetUnregisterCallback) {
    return unimplemented(export_name);
}

EXPORT(int, sceNetCtlInit) {
<<<<<<< HEAD
    return unimplemented(export_name);
=======
    unimplemented("sceNetCtlInit - Stub");
    return 0;
>>>>>>> 8ddc81ea
}

EXPORT(int, sceNetCtlTerm) {
    return unimplemented(export_name);
}

BRIDGE_IMPL(sceNetCtlAdhocDisconnect)
BRIDGE_IMPL(sceNetCtlAdhocGetInAddr)
BRIDGE_IMPL(sceNetCtlAdhocGetPeerList)
BRIDGE_IMPL(sceNetCtlAdhocGetResult)
BRIDGE_IMPL(sceNetCtlAdhocGetState)
BRIDGE_IMPL(sceNetCtlAdhocRegisterCallback)
BRIDGE_IMPL(sceNetCtlAdhocUnregisterCallback)
BRIDGE_IMPL(sceNetCtlCheckCallback)
BRIDGE_IMPL(sceNetCtlGetIfStat)
BRIDGE_IMPL(sceNetCtlGetNatInfo)
BRIDGE_IMPL(sceNetCtlGetPhoneMaxDownloadableSize)
BRIDGE_IMPL(sceNetCtlInetGetInfo)
BRIDGE_IMPL(sceNetCtlInetGetResult)
BRIDGE_IMPL(sceNetCtlInetGetState)
BRIDGE_IMPL(sceNetCtlInetRegisterCallback)
BRIDGE_IMPL(sceNetCtlInetUnregisterCallback)
BRIDGE_IMPL(sceNetCtlInit)
BRIDGE_IMPL(sceNetCtlTerm)<|MERGE_RESOLUTION|>--- conflicted
+++ resolved
@@ -53,9 +53,6 @@
 }
 
 EXPORT(int, sceNetCtlCheckCallback) {
-<<<<<<< HEAD
-    return unimplemented(export_name);
-=======
     if (host.net.state == 0)
         return 0;
 
@@ -66,9 +63,8 @@
         Ptr<void> argp = Ptr<void>(callback.second.data);
         run_on_current(*thread, Ptr<void>(callback.second.pc), host.net.state, argp);
     }
-    unimplemented("sceNetCtlGetIfStat - Stub");
+    unimplemented(export_name);
     return 0;
->>>>>>> 8ddc81ea
 }
 
 EXPORT(int, sceNetCtlGetIfStat) {
@@ -107,17 +103,9 @@
     return unimplemented(export_name);
 }
 
-<<<<<<< HEAD
-EXPORT(int, sceNetCtlInetGetState) {
-    return unimplemented(export_name);
-}
-
-EXPORT(int, sceNetCtlInetRegisterCallback) {
-    return unimplemented(export_name);
-=======
 EXPORT(int, sceNetCtlInetGetState, uint32_t *state) {
     *state = SCE_NETCTL_STATE_DISCONNECTED;
-    unimplemented("sceNetCtlInetGetState => SCE_NETCTL_STATE_DISCONNECTED");
+    unimplemented(export_name);
     return 0;
 }
 
@@ -129,7 +117,6 @@
     sceNetCtlCallback.data = data.address();
     host.net.cbs.emplace(*cid, sceNetCtlCallback);
     return 0;
->>>>>>> 8ddc81ea
 }
 
 EXPORT(int, sceNetCtlInetUnregisterCallback) {
@@ -137,12 +124,8 @@
 }
 
 EXPORT(int, sceNetCtlInit) {
-<<<<<<< HEAD
-    return unimplemented(export_name);
-=======
-    unimplemented("sceNetCtlInit - Stub");
+    unimplemented(export_name);
     return 0;
->>>>>>> 8ddc81ea
 }
 
 EXPORT(int, sceNetCtlTerm) {
